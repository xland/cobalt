# Copyright 2021 The Cobalt Authors. All Rights Reserved.
#
# Licensed under the Apache License, Version 2.0 (the "License");
# you may not use this file except in compliance with the License.
# You may obtain a copy of the License at
#
#     http://www.apache.org/licenses/LICENSE-2.0
#
# Unless required by applicable law or agreed to in writing, software
# distributed under the License is distributed on an "AS IS" BASIS,
# WITHOUT WARRANTIES OR CONDITIONS OF ANY KIND, either express or implied.
# See the License for the specific language governing permissions and
# limitations under the License.

ffmpeg_specialization_sources = [
  "ffmpeg_audio_decoder_impl.cc",
  "ffmpeg_audio_decoder_impl.h",
  "ffmpeg_common.h",
  "ffmpeg_demuxer_impl.cc",
  "ffmpeg_demuxer_impl.h",
  "ffmpeg_video_decoder_impl.cc",
  "ffmpeg_video_decoder_impl.h",
]

static_library("ffmpeg_dynamic_load") {
  check_includes = false
  sources = [
    "ffmpeg_dynamic_load_audio_decoder_impl.cc",
    "ffmpeg_dynamic_load_demuxer_impl.cc",
    "ffmpeg_dynamic_load_dispatch_impl.cc",
    "ffmpeg_dynamic_load_video_decoder_impl.cc",
  ]

  public_deps = [
    ":ffmpeg.57.107.100",
    ":ffmpeg.58.35.100",
    ":ffmpeg.59.37.100",
    ":ffmpeg.60.31.102",
    ":ffmpeg_dispatch_sources",
    ":libav.54.35.1",
    ":libav.56.1.0",
  ]
}

# TODO(b/208910380): ffmpeg_linked doesn't compile for linux locally.
_target_platform_name_parts = string_split(target_platform, "-")
_building_linux_platform = _target_platform_name_parts[0] == "linux"
if (!_building_linux_platform) {
  static_library("ffmpeg_linked") {
    check_includes = false
    sources = ffmpeg_specialization_sources + [
                "ffmpeg_linked_audio_decoder_impl.cc",
                "ffmpeg_linked_demuxer_impl.cc",
                "ffmpeg_linked_dispatch_impl.cc",
                "ffmpeg_linked_video_decoder_impl.cc",
              ]
    public_deps = [ ":ffmpeg_dispatch_sources" ]
  }
}

# We recompile the specialization sources for each different library version.
# Changing include_dirs changes where implementations in the sources look.
template("versioned_ffmpeg_library") {
  not_needed(invoker, "*")
  static_library(target_name) {
    check_includes = false
    sources = ffmpeg_specialization_sources
    public_deps = [ "//starboard/common" ]

    configs += [
      "//starboard/build/config:starboard_implementation",
      ":${target_name}_config",
    ]
  }

  config("${target_name}_config") {
    include_dirs = [ "//third_party/ffmpeg_includes/$target_name" ]
  }
}

versioned_ffmpeg_library("libav.54.35.1") {
}
versioned_ffmpeg_library("libav.56.1.0") {
}
versioned_ffmpeg_library("ffmpeg.57.107.100") {
}
versioned_ffmpeg_library("ffmpeg.58.35.100") {
}
versioned_ffmpeg_library("ffmpeg.60.31.102") {
}
versioned_ffmpeg_library("ffmpeg.59.37.100") {
}

static_library("ffmpeg_dispatch_sources") {
  check_includes = false
  sources = [
    "ffmpeg_audio_decoder.h",
    "ffmpeg_demuxer.cc",
    "ffmpeg_demuxer.h",
    "ffmpeg_dispatch.cc",
    "ffmpeg_dispatch.h",
    "ffmpeg_video_decoder.h",
  ]

  public_configs = [ "//starboard/build/config:starboard_implementation" ]
}

<<<<<<< HEAD
if (!use_cobalt_customizations) {
  target(gtest_target_type, "ffmpeg_demuxer_test") {
    testonly = true
    sources = [ "ffmpeg_demuxer_test.cc" ]
    configs += [ "//starboard/build/config:starboard_implementation" ]
    deps = [
      ":ffmpeg_dispatch_sources",

      # "//cobalt/test:run_all_unittests",
      "//starboard:starboard_group",
      "//starboard/common",
      "//testing/gmock",
      "//testing/gtest",
    ]
    data_deps = [ "//third_party/chromium/media/test/data:media_testdata" ]
  }
=======
target(gtest_target_type, "ffmpeg_demuxer_test") {
  testonly = true
  sources = [ "ffmpeg_demuxer_test.cc" ]
  configs += [ "//starboard/build/config:starboard_implementation" ]
  deps = [
    ":ffmpeg_dispatch_sources",
    "//cobalt/test:run_all_unittests",
    "//starboard:starboard_group",
    "//starboard/common",
    "//testing/gmock",
    "//testing/gtest",
  ]
  data_deps = [ "//media/test/data:media_testdata" ]
>>>>>>> 85d0e5c7
}<|MERGE_RESOLUTION|>--- conflicted
+++ resolved
@@ -105,24 +105,6 @@
   public_configs = [ "//starboard/build/config:starboard_implementation" ]
 }
 
-<<<<<<< HEAD
-if (!use_cobalt_customizations) {
-  target(gtest_target_type, "ffmpeg_demuxer_test") {
-    testonly = true
-    sources = [ "ffmpeg_demuxer_test.cc" ]
-    configs += [ "//starboard/build/config:starboard_implementation" ]
-    deps = [
-      ":ffmpeg_dispatch_sources",
-
-      # "//cobalt/test:run_all_unittests",
-      "//starboard:starboard_group",
-      "//starboard/common",
-      "//testing/gmock",
-      "//testing/gtest",
-    ]
-    data_deps = [ "//third_party/chromium/media/test/data:media_testdata" ]
-  }
-=======
 target(gtest_target_type, "ffmpeg_demuxer_test") {
   testonly = true
   sources = [ "ffmpeg_demuxer_test.cc" ]
@@ -136,5 +118,4 @@
     "//testing/gtest",
   ]
   data_deps = [ "//media/test/data:media_testdata" ]
->>>>>>> 85d0e5c7
 }