// Copyright (c) 2011 The Chromium Authors. All rights reserved.
// Use of this source code is governed by a BSD-style license that can be
// found in the LICENSE file.

#include "net/base/host_resolver_impl.h"

#if defined(OS_WIN)
#include <Winsock2.h>
#elif defined(OS_POSIX)
#include <netdb.h>
#endif

#include <cmath>
#include <deque>
#include <vector>

#include "base/basictypes.h"
#include "base/compiler_specific.h"
#include "base/debug/debugger.h"
#include "base/debug/stack_trace.h"
#include "base/message_loop_proxy.h"
#include "base/metrics/field_trial.h"
#include "base/metrics/histogram.h"
#include "base/stl_util.h"
#include "base/string_util.h"
#include "base/task.h"
#include "base/threading/worker_pool.h"
#include "base/time.h"
#include "base/utf_string_conversions.h"
#include "base/values.h"
#include "net/base/address_list.h"
#include "net/base/address_list_net_log_param.h"
#include "net/base/host_port_pair.h"
#include "net/base/host_resolver_proc.h"
#include "net/base/net_errors.h"
#include "net/base/net_log.h"
#include "net/base/net_util.h"

#if defined(OS_WIN)
#include "net/base/winsock_init.h"
#endif

#if defined(__LB_PS3__)
#include "net/base/dns_addrinfo_ps3.h"
#endif

namespace net {

namespace {

// Limit the size of hostnames that will be resolved to combat issues in
// some platform's resolvers.
const size_t kMaxHostLength = 4096;

// Helper to mutate the linked list contained by AddressList to the given
// port. Note that in general this is dangerous since the AddressList's
// data might be shared (and you should use AddressList::SetPort).
//
// However since we allocated the AddressList ourselves we can safely
// do this optimization and avoid reallocating the list.
void MutableSetPort(int port, AddressList* addrlist) {
  struct addrinfo* mutable_head =
      const_cast<struct addrinfo*>(addrlist->head());
  SetPortForAllAddrinfos(mutable_head, port);
}

// We use a separate histogram name for each platform to facilitate the
// display of error codes by their symbolic name (since each platform has
// different mappings).
const char kOSErrorsForGetAddrinfoHistogramName[] =
#if defined(OS_WIN)
    "Net.OSErrorsForGetAddrinfo_Win";
#elif defined(OS_MACOSX)
    "Net.OSErrorsForGetAddrinfo_Mac";
#elif defined(OS_LINUX)
    "Net.OSErrorsForGetAddrinfo_Linux";
#else
    "Net.OSErrorsForGetAddrinfo";
#endif

// Gets a list of the likely error codes that getaddrinfo() can return
// (non-exhaustive). These are the error codes that we will track via
// a histogram.
std::vector<int> GetAllGetAddrinfoOSErrors() {
  int os_errors[] = {
#if defined(OS_POSIX)
#if !defined(OS_FREEBSD)
#if !defined(OS_ANDROID)
    // EAI_ADDRFAMILY has been declared obsolete in Android's netdb.h.
    EAI_ADDRFAMILY,
#endif
    EAI_NODATA,
#endif
    EAI_AGAIN,
    EAI_BADFLAGS,
    EAI_FAIL,
    EAI_FAMILY,
    EAI_MEMORY,
    EAI_NONAME,
    EAI_SERVICE,
    EAI_SOCKTYPE,
    EAI_SYSTEM,
#elif defined(OS_WIN)
    // See: http://msdn.microsoft.com/en-us/library/ms738520(VS.85).aspx
    WSA_NOT_ENOUGH_MEMORY,
    WSAEAFNOSUPPORT,
    WSAEINVAL,
    WSAESOCKTNOSUPPORT,
    WSAHOST_NOT_FOUND,
    WSANO_DATA,
    WSANO_RECOVERY,
    WSANOTINITIALISED,
    WSATRY_AGAIN,
    WSATYPE_NOT_FOUND,
    // The following are not in doc, but might be to appearing in results :-(.
    WSA_INVALID_HANDLE,
#endif
  };

  // Ensure all errors are positive, as histogram only tracks positive values.
  for (size_t i = 0; i < arraysize(os_errors); ++i) {
    os_errors[i] = std::abs(os_errors[i]);
  }

  return base::CustomHistogram::ArrayToCustomRanges(os_errors,
                                                    arraysize(os_errors));
}

}  // anonymous namespace

// static
HostResolver* CreateSystemHostResolver(size_t max_concurrent_resolves,
                                       size_t max_retry_attempts,
                                       NetLog* net_log) {
  // Maximum of 8 concurrent resolver threads.
  // Some routers (or resolvers) appear to start to provide host-not-found if
  // too many simultaneous resolutions are pending.  This number needs to be
  // further optimized, but 8 is what FF currently does.
  static const size_t kDefaultMaxJobs = 8u;

  if (max_concurrent_resolves == HostResolver::kDefaultParallelism)
    max_concurrent_resolves = kDefaultMaxJobs;

  HostResolverImpl* resolver =
      new HostResolverImpl(NULL, HostCache::CreateDefaultCache(),
          max_concurrent_resolves, max_retry_attempts, net_log);

  return resolver;
}

static int ResolveAddrInfo(HostResolverProc* resolver_proc,
                           const std::string& host,
                           AddressFamily address_family,
                           HostResolverFlags host_resolver_flags,
                           AddressList* out,
                           int* os_error) {
  if (resolver_proc) {
    // Use the custom procedure.
    return resolver_proc->Resolve(host, address_family,
                                  host_resolver_flags, out, os_error);
  } else {
    // Use the system procedure (getaddrinfo).
    return SystemHostResolverProc(host, address_family,
                                  host_resolver_flags, out, os_error);
  }
}

// Extra parameters to attach to the NetLog when the resolve failed.
class HostResolveFailedParams : public NetLog::EventParameters {
 public:
  HostResolveFailedParams(uint32 attempt_number,
                          int net_error,
                          int os_error)
      : attempt_number_(attempt_number),
        net_error_(net_error),
        os_error_(os_error) {
  }

  virtual Value* ToValue() const {
    DictionaryValue* dict = new DictionaryValue();
    if (attempt_number_)
      dict->SetInteger("attempt_number", attempt_number_);

    dict->SetInteger("net_error", net_error_);

    if (os_error_) {
      dict->SetInteger("os_error", os_error_);
#if defined(OS_POSIX)
      dict->SetString("os_error_string", gai_strerror(os_error_));
#elif defined(OS_WIN)
      // Map the error code to a human-readable string.
      LPWSTR error_string = NULL;
      int size = FormatMessage(FORMAT_MESSAGE_ALLOCATE_BUFFER |
                               FORMAT_MESSAGE_FROM_SYSTEM,
                               0,  // Use the internal message table.
                               os_error_,
                               0,  // Use default language.
                               (LPWSTR)&error_string,
                               0,  // Buffer size.
                               0);  // Arguments (unused).
      dict->SetString("os_error_string", WideToUTF8(error_string));
      LocalFree(error_string);
#endif
    }

    return dict;
  }

 private:
  const uint32 attempt_number_;
  const int net_error_;
  const int os_error_;
};

// Parameters representing the information in a RequestInfo object, along with
// the associated NetLog::Source.
class RequestInfoParameters : public NetLog::EventParameters {
 public:
  RequestInfoParameters(const HostResolver::RequestInfo& info,
                        const NetLog::Source& source)
      : info_(info), source_(source) {}

  virtual Value* ToValue() const {
    DictionaryValue* dict = new DictionaryValue();
    dict->SetString("host", info_.host_port_pair().ToString());
    dict->SetInteger("address_family",
                     static_cast<int>(info_.address_family()));
    dict->SetBoolean("allow_cached_response", info_.allow_cached_response());
    dict->SetBoolean("is_speculative", info_.is_speculative());
    dict->SetInteger("priority", info_.priority());

    if (source_.is_valid())
      dict->Set("source_dependency", source_.ToValue());

    return dict;
  }

 private:
  const HostResolver::RequestInfo info_;
  const NetLog::Source source_;
};

// Parameters associated with the creation of a HostResolverImpl::Job.
class JobCreationParameters : public NetLog::EventParameters {
 public:
  JobCreationParameters(const std::string& host, const NetLog::Source& source)
      : host_(host), source_(source) {}

  virtual Value* ToValue() const {
    DictionaryValue* dict = new DictionaryValue();
    dict->SetString("host", host_);
    dict->Set("source_dependency", source_.ToValue());
    return dict;
  }

 private:
  const std::string host_;
  const NetLog::Source source_;
};

<<<<<<< HEAD
// Gets a list of the likely error codes that getaddrinfo() can return
// (non-exhaustive). These are the error codes that we will track via
// a histogram.
std::vector<int> GetAllGetAddrinfoOSErrors() {
  int os_errors[] = {
#if defined(OS_POSIX) && !defined(__LB_PS3__)
    EAI_ADDRFAMILY,
    EAI_AGAIN,
    EAI_BADFLAGS,
    EAI_FAIL,
    EAI_FAMILY,
    EAI_MEMORY,
    EAI_NODATA,
    EAI_NONAME,
    EAI_SERVICE,
    EAI_SOCKTYPE,
    EAI_SYSTEM,
#elif defined(__LB_PS3__)
    NETDB_INTERNAL,
    HOST_NOT_FOUND,
    TRY_AGAIN,
    NO_RECOVERY,
    NO_DATA,
    NO_ADDRESS
#elif defined(OS_WIN)
    // See: http://msdn.microsoft.com/en-us/library/ms738520(VS.85).aspx
    WSA_NOT_ENOUGH_MEMORY,
    WSAEAFNOSUPPORT,
    WSAEINVAL,
    WSAESOCKTNOSUPPORT,
    WSAHOST_NOT_FOUND,
    WSANO_DATA,
    WSANO_RECOVERY,
    WSANOTINITIALISED,
    WSATRY_AGAIN,
    WSATYPE_NOT_FOUND,
    // The following are not in doc, but might be to appearing in results :-(.
    WSA_INVALID_HANDLE,
#endif
  };

  // Histogram enumerations require positive numbers.
  std::vector<int> errors;
  for (size_t i = 0; i < arraysize(os_errors); ++i) {
    errors.push_back(std::abs(os_errors[i]));
    // Also add N+1 for each error, so the bucket that contains our expected
    // error is of size 1. That way if we get unexpected error codes, they
    // won't fall into the same buckets as the expected ones.
    errors.push_back(std::abs(os_errors[i]) + 1);
  }
  return errors;
}

=======
>>>>>>> 71e59011
//-----------------------------------------------------------------------------

class HostResolverImpl::Request {
 public:
  Request(const BoundNetLog& source_net_log,
          const BoundNetLog& request_net_log,
          int id,
          const RequestInfo& info,
          CompletionCallback* callback,
          AddressList* addresses)
      : source_net_log_(source_net_log),
        request_net_log_(request_net_log),
        id_(id),
        info_(info),
        job_(NULL),
        callback_(callback),
        addresses_(addresses) {
  }

  // Mark the request as cancelled.
  void MarkAsCancelled() {
    job_ = NULL;
    callback_ = NULL;
    addresses_ = NULL;
  }

  bool was_cancelled() const {
    return callback_ == NULL;
  }

  void set_job(Job* job) {
    DCHECK(job != NULL);
    // Identify which job the request is waiting on.
    job_ = job;
  }

  void OnComplete(int error, const AddressList& addrlist) {
    if (error == OK)
      *addresses_ = CreateAddressListUsingPort(addrlist, port());
    CompletionCallback* callback = callback_;
    MarkAsCancelled();
    callback->Run(error);
  }

  int port() const {
    return info_.port();
  }

  Job* job() const {
    return job_;
  }

  const BoundNetLog& source_net_log() {
    return source_net_log_;
  }

  const BoundNetLog& request_net_log() {
    return request_net_log_;
  }

  int id() const {
    return id_;
  }

  const RequestInfo& info() const {
    return info_;
  }

 private:
  BoundNetLog source_net_log_;
  BoundNetLog request_net_log_;

  // Unique ID for this request. Used by observers to identify requests.
  int id_;

  // The request info that started the request.
  RequestInfo info_;

  // The resolve job (running in worker pool) that this request is dependent on.
  Job* job_;

  // The user's callback to invoke when the request completes.
  CompletionCallback* callback_;

  // The address list to save result into.
  AddressList* addresses_;

  DISALLOW_COPY_AND_ASSIGN(Request);
};

//------------------------------------------------------------------------------

// Provide a common macro to simplify code and readability. We must use a
// macros as the underlying HISTOGRAM macro creates static varibles.
#define DNS_HISTOGRAM(name, time) UMA_HISTOGRAM_CUSTOM_TIMES(name, time, \
    base::TimeDelta::FromMicroseconds(1), base::TimeDelta::FromHours(1), 100)

// This class represents a request to the worker pool for a "getaddrinfo()"
// call.
class HostResolverImpl::Job
    : public base::RefCountedThreadSafe<HostResolverImpl::Job> {
 public:
  Job(int id,
      HostResolverImpl* resolver,
      const Key& key,
      const BoundNetLog& source_net_log,
      NetLog* net_log)
     : id_(id),
       key_(key),
       resolver_(resolver),
       origin_loop_(base::MessageLoopProxy::CreateForCurrentThread()),
       resolver_proc_(resolver->effective_resolver_proc()),
       unresponsive_delay_(resolver->unresponsive_delay()),
       attempt_number_(0),
       completed_attempt_number_(0),
       completed_attempt_error_(ERR_UNEXPECTED),
       had_non_speculative_request_(false),
       net_log_(BoundNetLog::Make(net_log,
                                  NetLog::SOURCE_HOST_RESOLVER_IMPL_JOB)) {
    DCHECK(resolver);
    net_log_.BeginEvent(
        NetLog::TYPE_HOST_RESOLVER_IMPL_JOB,
        make_scoped_refptr(
            new JobCreationParameters(key.hostname, source_net_log.source())));
  }

  // Attaches a request to this job. The job takes ownership of |req| and will
  // take care to delete it.
  void AddRequest(Request* req) {
    DCHECK(origin_loop_->BelongsToCurrentThread());
    req->request_net_log().BeginEvent(
        NetLog::TYPE_HOST_RESOLVER_IMPL_JOB_ATTACH,
        make_scoped_refptr(new NetLogSourceParameter(
            "source_dependency", net_log_.source())));

    req->set_job(this);
    requests_.push_back(req);

    if (!req->info().is_speculative())
      had_non_speculative_request_ = true;
  }

  void Start() {
    DCHECK(origin_loop_->BelongsToCurrentThread());
    StartLookupAttempt();
  }

  void StartLookupAttempt() {
    DCHECK(origin_loop_->BelongsToCurrentThread());
    base::TimeTicks start_time = base::TimeTicks::Now();
    ++attempt_number_;
    // Dispatch the lookup attempt to a worker thread.
    if (!base::WorkerPool::PostTask(
            FROM_HERE,
            NewRunnableMethod(this, &Job::DoLookup, start_time,
                              attempt_number_),
            true)) {
      NOTREACHED();

      // Since we could be running within Resolve() right now, we can't just
      // call OnLookupComplete().  Instead we must wait until Resolve() has
      // returned (IO_PENDING).
      origin_loop_->PostTask(
          FROM_HERE,
          NewRunnableMethod(this, &Job::OnLookupComplete, AddressList(),
                            start_time, attempt_number_, ERR_UNEXPECTED, 0));
      return;
    }

    net_log_.AddEvent(
        NetLog::TYPE_HOST_RESOLVER_IMPL_ATTEMPT_STARTED,
        make_scoped_refptr(new NetLogIntegerParameter(
            "attempt_number", attempt_number_)));

    // Post a task to check if we get the results within a given time.
    // OnCheckForComplete has the potential for starting a new attempt on a
    // different worker thread if none of our outstanding attempts have
    // completed yet.
    if (attempt_number_ <= resolver_->max_retry_attempts()) {
      origin_loop_->PostDelayedTask(
          FROM_HERE,
          NewRunnableMethod(this, &Job::OnCheckForComplete),
          unresponsive_delay_.InMilliseconds());
    }
  }

  // Cancels the current job. The Job will be orphaned. Any outstanding resolve
  // attempts running on worker threads will continue running. Only once all the
  // attempts complete will the final reference to this Job be released.
  void Cancel() {
    DCHECK(origin_loop_->BelongsToCurrentThread());
    net_log_.AddEvent(NetLog::TYPE_CANCELLED, NULL);

    HostResolver* resolver = resolver_;
    resolver_ = NULL;

    // End here to prevent issues when a Job outlives the HostResolver that
    // spawned it.
    net_log_.EndEvent(NetLog::TYPE_HOST_RESOLVER_IMPL_JOB, NULL);

    // We will call HostResolverImpl::CancelRequest(Request*) on each one
    // in order to notify any observers.
    for (RequestsList::const_iterator it = requests_.begin();
         it != requests_.end(); ++it) {
      HostResolverImpl::Request* req = *it;
      if (!req->was_cancelled())
        resolver->CancelRequest(req);
    }
  }

  bool was_cancelled() const {
    DCHECK(origin_loop_->BelongsToCurrentThread());
    return resolver_ == NULL;
  }

  bool was_completed() const {
    DCHECK(origin_loop_->BelongsToCurrentThread());
    return completed_attempt_number_ > 0;
  }

  const Key& key() const {
    DCHECK(origin_loop_->BelongsToCurrentThread());
    return key_;
  }

  int id() const {
    DCHECK(origin_loop_->BelongsToCurrentThread());
    return id_;
  }

  const RequestsList& requests() const {
    DCHECK(origin_loop_->BelongsToCurrentThread());
    return requests_;
  }

  // Returns the first request attached to the job.
  const Request* initial_request() const {
    DCHECK(origin_loop_->BelongsToCurrentThread());
    DCHECK(!requests_.empty());
    return requests_[0];
  }

  // Returns true if |req_info| can be fulfilled by this job.
  bool CanServiceRequest(const RequestInfo& req_info) const {
    DCHECK(origin_loop_->BelongsToCurrentThread());
    return key_ == resolver_->GetEffectiveKeyForRequest(req_info);
  }

 private:
  friend class base::RefCountedThreadSafe<HostResolverImpl::Job>;

  ~Job() {
    // Free the requests attached to this job.
    STLDeleteElements(&requests_);
  }

  // WARNING: This code runs inside a worker pool. The shutdown code cannot
  // wait for it to finish, so we must be very careful here about using other
  // objects (like MessageLoops, Singletons, etc). During shutdown these objects
  // may no longer exist. Multiple DoLookups() could be running in parallel, so
  // any state inside of |this| must not mutate .
  void DoLookup(const base::TimeTicks& start_time,
                const uint32 attempt_number) {
    AddressList results;
    int os_error = 0;
    // Running on the worker thread
    int error = ResolveAddrInfo(resolver_proc_,
                                key_.hostname,
                                key_.address_family,
                                key_.host_resolver_flags,
                                &results,
                                &os_error);

    origin_loop_->PostTask(
        FROM_HERE,
        NewRunnableMethod(this, &Job::OnLookupComplete, results, start_time,
                          attempt_number, error, os_error));
  }

  // Callback to see if DoLookup() has finished or not (runs on origin thread).
  void OnCheckForComplete() {
    DCHECK(origin_loop_->BelongsToCurrentThread());

    if (was_completed() || was_cancelled())
      return;

    DCHECK(resolver_);
    unresponsive_delay_ *= resolver_->retry_factor();
    StartLookupAttempt();
  }

  // Callback for when DoLookup() completes (runs on origin thread).
  void OnLookupComplete(const AddressList& results,
                        const base::TimeTicks& start_time,
                        const uint32 attempt_number,
                        int error,
                        const int os_error) {
    DCHECK(origin_loop_->BelongsToCurrentThread());
    DCHECK(error || results.head());

    bool was_retry_attempt = attempt_number > 1;

    if (!was_cancelled()) {
      scoped_refptr<NetLog::EventParameters> params;
      if (error != OK) {
        params = new HostResolveFailedParams(attempt_number, error, os_error);
      } else {
        params = new NetLogIntegerParameter("attempt_number", attempt_number_);
      }
      net_log_.AddEvent(NetLog::TYPE_HOST_RESOLVER_IMPL_ATTEMPT_FINISHED,
                        params);

      // If host is already resolved, then record data and return.
      if (was_completed()) {
        // If this is the first attempt that is finishing later, then record
        // data for the first attempt. Won't contaminate with retry attempt's
        // data.
        if (!was_retry_attempt)
          RecordPerformanceHistograms(start_time, error, os_error);

        RecordAttemptHistograms(start_time, attempt_number, error, os_error);
        return;
      }

      // Copy the results from the first worker thread that resolves the host.
      results_ = results;
      completed_attempt_number_ = attempt_number;
      completed_attempt_error_ = error;
    }

    // Ideally the following code would be part of host_resolver_proc.cc,
    // however it isn't safe to call NetworkChangeNotifier from worker
    // threads. So we do it here on the IO thread instead.
    if (error != OK && NetworkChangeNotifier::IsOffline())
      error = ERR_INTERNET_DISCONNECTED;

    // We will record data for the first attempt. Don't contaminate with retry
    // attempt's data.
    if (!was_retry_attempt)
      RecordPerformanceHistograms(start_time, error, os_error);

    RecordAttemptHistograms(start_time, attempt_number, error, os_error);

    if (was_cancelled())
      return;

    if (was_retry_attempt) {
      // If retry attempt finishes before 1st attempt, then get stats on how
      // much time is saved by having spawned an extra attempt.
      retry_attempt_finished_time_ = base::TimeTicks::Now();
    }

    scoped_refptr<NetLog::EventParameters> params;
    if (error != OK) {
      params = new HostResolveFailedParams(0, error, os_error);
    } else {
      params = new AddressListNetLogParam(results_);
    }

    // End here to prevent issues when a Job outlives the HostResolver that
    // spawned it.
    net_log_.EndEvent(NetLog::TYPE_HOST_RESOLVER_IMPL_JOB, params);

    DCHECK(!requests_.empty());

     // Use the port number of the first request.
    if (error == OK)
      MutableSetPort(requests_[0]->port(), &results_);

    resolver_->OnJobComplete(this, error, os_error, results_);
  }

  void RecordPerformanceHistograms(const base::TimeTicks& start_time,
                                   const int error,
                                   const int os_error) const {
    DCHECK(origin_loop_->BelongsToCurrentThread());
    enum Category {  // Used in HISTOGRAM_ENUMERATION.
      RESOLVE_SUCCESS,
      RESOLVE_FAIL,
      RESOLVE_SPECULATIVE_SUCCESS,
      RESOLVE_SPECULATIVE_FAIL,
      RESOLVE_MAX,  // Bounding value.
    };
    int category = RESOLVE_MAX;  // Illegal value for later DCHECK only.

    base::TimeDelta duration = base::TimeTicks::Now() - start_time;
    if (error == OK) {
      if (had_non_speculative_request_) {
        category = RESOLVE_SUCCESS;
        DNS_HISTOGRAM("DNS.ResolveSuccess", duration);
      } else {
        category = RESOLVE_SPECULATIVE_SUCCESS;
        DNS_HISTOGRAM("DNS.ResolveSpeculativeSuccess", duration);
      }

      // Log DNS lookups based on address_family.  This will help us determine
      // if IPv4 or IPv4/6 lookups are faster or slower.
      switch(key_.address_family) {
        case ADDRESS_FAMILY_IPV4:
          DNS_HISTOGRAM("DNS.ResolveSuccess_FAMILY_IPV4", duration);
          break;
        case ADDRESS_FAMILY_IPV6:
          DNS_HISTOGRAM("DNS.ResolveSuccess_FAMILY_IPV6", duration);
          break;
        case ADDRESS_FAMILY_UNSPECIFIED:
          DNS_HISTOGRAM("DNS.ResolveSuccess_FAMILY_UNSPEC", duration);
          break;
      }
    } else {
      if (had_non_speculative_request_) {
        category = RESOLVE_FAIL;
        DNS_HISTOGRAM("DNS.ResolveFail", duration);
      } else {
        category = RESOLVE_SPECULATIVE_FAIL;
        DNS_HISTOGRAM("DNS.ResolveSpeculativeFail", duration);
      }
      // Log DNS lookups based on address_family.  This will help us determine
      // if IPv4 or IPv4/6 lookups are faster or slower.
      switch(key_.address_family) {
        case ADDRESS_FAMILY_IPV4:
          DNS_HISTOGRAM("DNS.ResolveFail_FAMILY_IPV4", duration);
          break;
        case ADDRESS_FAMILY_IPV6:
          DNS_HISTOGRAM("DNS.ResolveFail_FAMILY_IPV6", duration);
          break;
        case ADDRESS_FAMILY_UNSPECIFIED:
          DNS_HISTOGRAM("DNS.ResolveFail_FAMILY_UNSPEC", duration);
          break;
      }
      UMA_HISTOGRAM_CUSTOM_ENUMERATION(kOSErrorsForGetAddrinfoHistogramName,
                                       std::abs(os_error),
                                       GetAllGetAddrinfoOSErrors());
    }
    DCHECK_LT(category, static_cast<int>(RESOLVE_MAX));  // Be sure it was set.

    UMA_HISTOGRAM_ENUMERATION("DNS.ResolveCategory", category, RESOLVE_MAX);

    static const bool show_speculative_experiment_histograms =
        base::FieldTrialList::TrialExists("DnsImpact");
    if (show_speculative_experiment_histograms) {
      UMA_HISTOGRAM_ENUMERATION(
          base::FieldTrial::MakeName("DNS.ResolveCategory", "DnsImpact"),
          category, RESOLVE_MAX);
      if (RESOLVE_SUCCESS == category) {
        DNS_HISTOGRAM(base::FieldTrial::MakeName("DNS.ResolveSuccess",
                                                 "DnsImpact"), duration);
      }
    }
    static const bool show_parallelism_experiment_histograms =
        base::FieldTrialList::TrialExists("DnsParallelism");
    if (show_parallelism_experiment_histograms) {
      UMA_HISTOGRAM_ENUMERATION(
          base::FieldTrial::MakeName("DNS.ResolveCategory", "DnsParallelism"),
          category, RESOLVE_MAX);
      if (RESOLVE_SUCCESS == category) {
        DNS_HISTOGRAM(base::FieldTrial::MakeName("DNS.ResolveSuccess",
                                                 "DnsParallelism"), duration);
      }
    }
  }

  void RecordAttemptHistograms(const base::TimeTicks& start_time,
                               const uint32 attempt_number,
                               const int error,
                               const int os_error) const {
    bool first_attempt_to_complete =
        completed_attempt_number_ == attempt_number;
    bool is_first_attempt = (attempt_number == 1);

    if (first_attempt_to_complete) {
      // If this was first attempt to complete, then record the resolution
      // status of the attempt.
      if (completed_attempt_error_ == OK) {
        UMA_HISTOGRAM_ENUMERATION(
            "DNS.AttemptFirstSuccess", attempt_number, 100);
      } else {
        UMA_HISTOGRAM_ENUMERATION(
            "DNS.AttemptFirstFailure", attempt_number, 100);
      }
    }

    if (error == OK)
      UMA_HISTOGRAM_ENUMERATION("DNS.AttemptSuccess", attempt_number, 100);
    else
      UMA_HISTOGRAM_ENUMERATION("DNS.AttemptFailure", attempt_number, 100);

    // If first attempt didn't finish before retry attempt, then calculate stats
    // on how much time is saved by having spawned an extra attempt.
    if (!first_attempt_to_complete && is_first_attempt && !was_cancelled()) {
      DNS_HISTOGRAM("DNS.AttemptTimeSavedByRetry",
                    base::TimeTicks::Now() - retry_attempt_finished_time_);
    }

    if (was_cancelled() || !first_attempt_to_complete) {
      // Count those attempts which completed after the job was already canceled
      // OR after the job was already completed by an earlier attempt (so in
      // effect).
      UMA_HISTOGRAM_ENUMERATION("DNS.AttemptDiscarded", attempt_number, 100);

      // Record if job is cancelled.
      if (was_cancelled())
        UMA_HISTOGRAM_ENUMERATION("DNS.AttemptCancelled", attempt_number, 100);
    }

    base::TimeDelta duration = base::TimeTicks::Now() - start_time;
    if (error == OK)
      DNS_HISTOGRAM("DNS.AttemptSuccessDuration", duration);
    else
      DNS_HISTOGRAM("DNS.AttemptFailDuration", duration);
  }

  // Immutable. Can be read from either thread,
  const int id_;

  // Set on the origin thread, read on the worker thread.
  Key key_;

  // Only used on the origin thread (where Resolve was called).
  HostResolverImpl* resolver_;
  RequestsList requests_;  // The requests waiting on this job.

  // Used to post ourselves onto the origin thread.
  scoped_refptr<base::MessageLoopProxy> origin_loop_;

  // Hold an owning reference to the HostResolverProc that we are going to use.
  // This may not be the current resolver procedure by the time we call
  // ResolveAddrInfo, but that's OK... we'll use it anyways, and the owning
  // reference ensures that it remains valid until we are done.
  scoped_refptr<HostResolverProc> resolver_proc_;

  // The amount of time after starting a resolution attempt until deciding to
  // retry.
  base::TimeDelta unresponsive_delay_;

  // Keeps track of the number of attempts we have made so far to resolve the
  // host. Whenever we start an attempt to resolve the host, we increase this
  // number.
  uint32 attempt_number_;

  // The index of the attempt which finished first (or 0 if the job is still in
  // progress).
  uint32 completed_attempt_number_;

  // The result (a net error code) from the first attempt to complete.
  int completed_attempt_error_;

  // The time when retry attempt was finished.
  base::TimeTicks retry_attempt_finished_time_;

  // True if a non-speculative request was ever attached to this job
  // (regardless of whether or not it was later cancelled.
  // This boolean is used for histogramming the duration of jobs used to
  // service non-speculative requests.
  bool had_non_speculative_request_;

  AddressList results_;

  BoundNetLog net_log_;

  DISALLOW_COPY_AND_ASSIGN(Job);
};

//-----------------------------------------------------------------------------

// This class represents a request to the worker pool for a "probe for IPv6
// support" call.
class HostResolverImpl::IPv6ProbeJob
    : public base::RefCountedThreadSafe<HostResolverImpl::IPv6ProbeJob> {
 public:
  explicit IPv6ProbeJob(HostResolverImpl* resolver)
      : resolver_(resolver),
        origin_loop_(base::MessageLoopProxy::CreateForCurrentThread()) {
    DCHECK(resolver);
  }

  void Start() {
    DCHECK(origin_loop_->BelongsToCurrentThread());
    if (was_cancelled())
      return;
    const bool kIsSlow = true;
    base::WorkerPool::PostTask(
        FROM_HERE, NewRunnableMethod(this, &IPv6ProbeJob::DoProbe), kIsSlow);
  }

  // Cancels the current job.
  void Cancel() {
    DCHECK(origin_loop_->BelongsToCurrentThread());
    if (was_cancelled())
      return;
    resolver_ = NULL;  // Read/write ONLY on origin thread.
  }

 private:
  friend class base::RefCountedThreadSafe<HostResolverImpl::IPv6ProbeJob>;

  ~IPv6ProbeJob() {
  }

  bool was_cancelled() const {
    DCHECK(origin_loop_->BelongsToCurrentThread());
    return !resolver_;
  }

  // Run on worker thread.
  void DoProbe() {
    // Do actual testing on this thread, as it takes 40-100ms.
    AddressFamily family = IPv6Supported() ? ADDRESS_FAMILY_UNSPECIFIED
                                           : ADDRESS_FAMILY_IPV4;

    origin_loop_->PostTask(
        FROM_HERE,
        NewRunnableMethod(this, &IPv6ProbeJob::OnProbeComplete, family));
  }

  // Callback for when DoProbe() completes.
  void OnProbeComplete(AddressFamily address_family) {
    DCHECK(origin_loop_->BelongsToCurrentThread());
    if (was_cancelled())
      return;
    resolver_->IPv6ProbeSetDefaultAddressFamily(address_family);
  }

  // Used/set only on origin thread.
  HostResolverImpl* resolver_;

  // Used to post ourselves onto the origin thread.
  scoped_refptr<base::MessageLoopProxy> origin_loop_;

  DISALLOW_COPY_AND_ASSIGN(IPv6ProbeJob);
};

//-----------------------------------------------------------------------------

// We rely on the priority enum values being sequential having starting at 0,
// and increasing for lower priorities.
COMPILE_ASSERT(HIGHEST == 0u &&
               LOWEST > HIGHEST &&
               IDLE > LOWEST &&
               NUM_PRIORITIES > IDLE,
               priority_indexes_incompatible);

// JobPool contains all the information relating to queued requests, including
// the limits on how many jobs are allowed to be used for this category of
// requests.
class HostResolverImpl::JobPool {
 public:
  JobPool(size_t max_outstanding_jobs, size_t max_pending_requests)
      : num_outstanding_jobs_(0u) {
    SetConstraints(max_outstanding_jobs, max_pending_requests);
  }

  ~JobPool() {
    // Free the pending requests.
    for (size_t i = 0; i < arraysize(pending_requests_); ++i)
      STLDeleteElements(&pending_requests_[i]);
  }

  // Sets the constraints for this pool. See SetPoolConstraints() for the
  // specific meaning of these parameters.
  void SetConstraints(size_t max_outstanding_jobs,
                      size_t max_pending_requests) {
    CHECK_NE(max_outstanding_jobs, 0u);
    max_outstanding_jobs_ = max_outstanding_jobs;
    max_pending_requests_ = max_pending_requests;
  }

  // Returns the number of pending requests enqueued to this pool.
  // A pending request is one waiting to be attached to a job.
  size_t GetNumPendingRequests() const {
    size_t total = 0u;
    for (size_t i = 0u; i < arraysize(pending_requests_); ++i)
      total += pending_requests_[i].size();
    return total;
  }

  bool HasPendingRequests() const {
    return GetNumPendingRequests() > 0u;
  }

  // Enqueues a request to this pool. As a result of enqueing this request,
  // the queue may have reached its maximum size. In this case, a request is
  // evicted from the queue, and returned. Otherwise returns NULL. The caller
  // is responsible for freeing the evicted request.
  Request* InsertPendingRequest(Request* req) {
    req->request_net_log().BeginEvent(
        NetLog::TYPE_HOST_RESOLVER_IMPL_JOB_POOL_QUEUE,
        NULL);

    PendingRequestsQueue& q = pending_requests_[req->info().priority()];
    q.push_back(req);

    // If the queue is too big, kick out the lowest priority oldest request.
    if (GetNumPendingRequests() > max_pending_requests_) {
      // Iterate over the queues from lowest priority to highest priority.
      for (int i = static_cast<int>(arraysize(pending_requests_)) - 1;
           i >= 0; --i) {
        PendingRequestsQueue& q = pending_requests_[i];
        if (!q.empty()) {
          Request* req = q.front();
          q.pop_front();
          req->request_net_log().AddEvent(
              NetLog::TYPE_HOST_RESOLVER_IMPL_JOB_POOL_QUEUE_EVICTED, NULL);
          req->request_net_log().EndEvent(
              NetLog::TYPE_HOST_RESOLVER_IMPL_JOB_POOL_QUEUE, NULL);
          return req;
        }
      }
    }

    return NULL;
  }

  // Erases |req| from this container. Caller is responsible for freeing
  // |req| afterwards.
  void RemovePendingRequest(Request* req) {
    PendingRequestsQueue& q = pending_requests_[req->info().priority()];
    PendingRequestsQueue::iterator it = std::find(q.begin(), q.end(), req);
    DCHECK(it != q.end());
    q.erase(it);
    req->request_net_log().EndEvent(
        NetLog::TYPE_HOST_RESOLVER_IMPL_JOB_POOL_QUEUE, NULL);
  }

  // Removes and returns the highest priority pending request.
  Request* RemoveTopPendingRequest() {
    DCHECK(HasPendingRequests());

    for (size_t i = 0u; i < arraysize(pending_requests_); ++i) {
      PendingRequestsQueue& q = pending_requests_[i];
      if (!q.empty()) {
        Request* req = q.front();
        q.pop_front();
        req->request_net_log().EndEvent(
            NetLog::TYPE_HOST_RESOLVER_IMPL_JOB_POOL_QUEUE, NULL);
        return req;
      }
    }

    NOTREACHED();
    return NULL;
  }

  // Keeps track of a job that was just added/removed, and belongs to this pool.
  void AdjustNumOutstandingJobs(int offset) {
    DCHECK(offset == 1 || (offset == -1 && num_outstanding_jobs_ > 0u));
    num_outstanding_jobs_ += offset;
  }

  void ResetNumOutstandingJobs() {
    num_outstanding_jobs_ = 0;
  }

  // Returns true if a new job can be created for this pool.
  bool CanCreateJob() const {
    return num_outstanding_jobs_ + 1u <= max_outstanding_jobs_;
  }

  // Removes any pending requests from the queue which are for the
  // same (hostname / effective address-family) as |job|, and attaches them to
  // |job|.
  void MoveRequestsToJob(Job* job) {
    for (size_t i = 0u; i < arraysize(pending_requests_); ++i) {
      PendingRequestsQueue& q = pending_requests_[i];
      PendingRequestsQueue::iterator req_it = q.begin();
      while (req_it != q.end()) {
        Request* req = *req_it;
        if (job->CanServiceRequest(req->info())) {
          // Job takes ownership of |req|.
          job->AddRequest(req);
          req_it = q.erase(req_it);
        } else {
          ++req_it;
        }
      }
    }
  }

 private:
  typedef std::deque<Request*> PendingRequestsQueue;

  // Maximum number of concurrent jobs allowed to be started for requests
  // belonging to this pool.
  size_t max_outstanding_jobs_;

  // The current number of running jobs that were started for requests
  // belonging to this pool.
  size_t num_outstanding_jobs_;

  // The maximum number of requests we allow to be waiting on a job,
  // for this pool.
  size_t max_pending_requests_;

  // The requests which are waiting to be started for this pool.
  PendingRequestsQueue pending_requests_[NUM_PRIORITIES];
};

//-----------------------------------------------------------------------------

HostResolverImpl::HostResolverImpl(
    HostResolverProc* resolver_proc,
    HostCache* cache,
    size_t max_jobs,
    size_t max_retry_attempts,
    NetLog* net_log)
    : cache_(cache),
      max_jobs_(max_jobs),
      max_retry_attempts_(max_retry_attempts),
      unresponsive_delay_(base::TimeDelta::FromMilliseconds(6000)),
      retry_factor_(2),
      next_request_id_(0),
      next_job_id_(0),
      resolver_proc_(resolver_proc),
      default_address_family_(ADDRESS_FAMILY_UNSPECIFIED),
      ipv6_probe_monitoring_(false),
      additional_resolver_flags_(0),
      net_log_(net_log) {
  DCHECK_GT(max_jobs, 0u);

  // Maximum of 4 retry attempts for host resolution.
  static const size_t kDefaultMaxRetryAttempts = 4u;

  if (max_retry_attempts_ == HostResolver::kDefaultRetryAttempts)
    max_retry_attempts_ = kDefaultMaxRetryAttempts;

  // It is cumbersome to expose all of the constraints in the constructor,
  // so we choose some defaults, which users can override later.
  job_pools_[POOL_NORMAL] = new JobPool(max_jobs, 100u * max_jobs);

#if defined(OS_WIN)
  EnsureWinsockInit();
#endif
#if defined(OS_POSIX) && !defined(OS_MACOSX)
  if (HaveOnlyLoopbackAddresses())
    additional_resolver_flags_ |= HOST_RESOLVER_LOOPBACK_ONLY;
#endif
  NetworkChangeNotifier::AddIPAddressObserver(this);
}

HostResolverImpl::~HostResolverImpl() {
  // Cancel the outstanding jobs. Those jobs may contain several attached
  // requests, which will also be cancelled.
  DiscardIPv6ProbeJob();

  CancelAllJobs();

  // In case we are being deleted during the processing of a callback.
  if (cur_completing_job_)
    cur_completing_job_->Cancel();

  NetworkChangeNotifier::RemoveIPAddressObserver(this);

  // Delete the job pools.
  for (size_t i = 0u; i < arraysize(job_pools_); ++i)
    delete job_pools_[i];
}

void HostResolverImpl::ProbeIPv6Support() {
  DCHECK(CalledOnValidThread());
  DCHECK(!ipv6_probe_monitoring_);
  ipv6_probe_monitoring_ = true;
  OnIPAddressChanged();  // Give initial setup call.
}

void HostResolverImpl::SetPoolConstraints(JobPoolIndex pool_index,
                                          size_t max_outstanding_jobs,
                                          size_t max_pending_requests) {
  DCHECK(CalledOnValidThread());
  CHECK_GE(pool_index, 0);
  CHECK_LT(pool_index, POOL_COUNT);
  CHECK(jobs_.empty()) << "Can only set constraints during setup";
  JobPool* pool = job_pools_[pool_index];
  pool->SetConstraints(max_outstanding_jobs, max_pending_requests);
}

int HostResolverImpl::Resolve(const RequestInfo& info,
                              AddressList* addresses,
                              CompletionCallback* callback,
                              RequestHandle* out_req,
                              const BoundNetLog& source_net_log) {
  DCHECK(addresses);
  DCHECK(callback);
  DCHECK(CalledOnValidThread());

  // Choose a unique ID number for observers to see.
  int request_id = next_request_id_++;

  // Make a log item for the request.
  BoundNetLog request_net_log = BoundNetLog::Make(net_log_,
      NetLog::SOURCE_HOST_RESOLVER_IMPL_REQUEST);

  // Update the net log and notify registered observers.
  OnStartRequest(source_net_log, request_net_log, request_id, info);

  // Build a key that identifies the request in the cache and in the
  // outstanding jobs map.
  Key key = GetEffectiveKeyForRequest(info);

  int rv = ResolveHelper(request_id, key, info, addresses,
                         source_net_log, request_net_log);
  if (rv != ERR_DNS_CACHE_MISS) {
    OnFinishRequest(source_net_log, request_net_log, request_id, info,
                    rv,
                    0  /* os_error (unknown since from cache) */);
    return rv;
  }

   // Create a handle for this request, and pass it back to the user if they
  // asked for it (out_req != NULL).
  Request* req = new Request(source_net_log, request_net_log, request_id, info,
                             callback, addresses);
  if (out_req)
    *out_req = reinterpret_cast<RequestHandle>(req);

  // Next we need to attach our request to a "job". This job is responsible for
  // calling "getaddrinfo(hostname)" on a worker thread.
  scoped_refptr<Job> job;

  // If there is already an outstanding job to resolve |key|, use
  // it. This prevents starting concurrent resolves for the same hostname.
  job = FindOutstandingJob(key);
  if (job) {
    job->AddRequest(req);
  } else {
    JobPool* pool = GetPoolForRequest(req);
    if (CanCreateJobForPool(*pool)) {
      CreateAndStartJob(req);
    } else {
      return EnqueueRequest(pool, req);
    }
  }

  // Completion happens during OnJobComplete(Job*).
  return ERR_IO_PENDING;
}

int HostResolverImpl::ResolveHelper(int request_id,
                                    const Key& key,
                                    const RequestInfo& info,
                                    AddressList* addresses,
                                    const BoundNetLog& request_net_log,
                                    const BoundNetLog& source_net_log) {
  // The result of |getaddrinfo| for empty hosts is inconsistent across systems.
  // On Windows it gives the default interface's address, whereas on Linux it
  // gives an error. We will make it fail on all platforms for consistency.
  if (info.hostname().empty() || info.hostname().size() > kMaxHostLength)
    return ERR_NAME_NOT_RESOLVED;

  int net_error = ERR_UNEXPECTED;
  if (ResolveAsIP(key, info, &net_error, addresses))
    return net_error;
  net_error = ERR_DNS_CACHE_MISS;
  ServeFromCache(key, info, request_net_log, &net_error, addresses);
  return net_error;
}

int HostResolverImpl::ResolveFromCache(const RequestInfo& info,
                                       AddressList* addresses,
                                       const BoundNetLog& source_net_log) {
  DCHECK(CalledOnValidThread());
  DCHECK(addresses);

  // Choose a unique ID number for observers to see.
  int request_id = next_request_id_++;

  // Make a log item for the request.
  BoundNetLog request_net_log = BoundNetLog::Make(net_log_,
      NetLog::SOURCE_HOST_RESOLVER_IMPL_REQUEST);

  // Update the net log and notify registered observers.
  OnStartRequest(source_net_log, request_net_log, request_id, info);

  // Build a key that identifies the request in the cache and in the
  // outstanding jobs map.
  Key key = GetEffectiveKeyForRequest(info);

  int rv = ResolveHelper(request_id, key, info, addresses, request_net_log,
                         source_net_log);
  OnFinishRequest(source_net_log, request_net_log, request_id, info,
                  rv,
                  0  /* os_error (unknown since from cache) */);
  return rv;
}

// See OnJobComplete(Job*) for why it is important not to clean out
// cancelled requests from Job::requests_.
void HostResolverImpl::CancelRequest(RequestHandle req_handle) {
  DCHECK(CalledOnValidThread());
  Request* req = reinterpret_cast<Request*>(req_handle);
  DCHECK(req);

  scoped_ptr<Request> request_deleter;  // Frees at end of function.

  if (!req->job()) {
    // If the request was not attached to a job yet, it must have been
    // enqueued into a pool. Remove it from that pool's queue.
    // Otherwise if it was attached to a job, the job is responsible for
    // deleting it.
    JobPool* pool = GetPoolForRequest(req);
    pool->RemovePendingRequest(req);
    request_deleter.reset(req);
  } else {
    req->request_net_log().EndEvent(
        NetLog::TYPE_HOST_RESOLVER_IMPL_JOB_ATTACH, NULL);
  }

  // NULL out the fields of req, to mark it as cancelled.
  req->MarkAsCancelled();
  OnCancelRequest(req->source_net_log(), req->request_net_log(), req->id(),
                  req->info());
}

void HostResolverImpl::AddObserver(HostResolver::Observer* observer) {
  DCHECK(CalledOnValidThread());
  observers_.push_back(observer);
}

void HostResolverImpl::RemoveObserver(HostResolver::Observer* observer) {
  DCHECK(CalledOnValidThread());
  ObserversList::iterator it =
      std::find(observers_.begin(), observers_.end(), observer);

  // Observer must exist.
  DCHECK(it != observers_.end());

  observers_.erase(it);
}

void HostResolverImpl::SetDefaultAddressFamily(AddressFamily address_family) {
  DCHECK(CalledOnValidThread());
  ipv6_probe_monitoring_ = false;
  DiscardIPv6ProbeJob();
  default_address_family_ = address_family;
}

AddressFamily HostResolverImpl::GetDefaultAddressFamily() const {
  return default_address_family_;
}

HostResolverImpl* HostResolverImpl::GetAsHostResolverImpl() {
  return this;
}


bool HostResolverImpl::ResolveAsIP(const Key& key,
                                   const RequestInfo& info,
                                   int* net_error,
                                   AddressList* addresses) {
  DCHECK(addresses);
  DCHECK(net_error);
  IPAddressNumber ip_number;
  if (!ParseIPLiteralToNumber(key.hostname, &ip_number))
    return false;

  DCHECK_EQ(key.host_resolver_flags &
      ~(HOST_RESOLVER_CANONNAME | HOST_RESOLVER_LOOPBACK_ONLY |
        HOST_RESOLVER_DEFAULT_FAMILY_SET_DUE_TO_NO_IPV6),
            0) << " Unhandled flag";
  bool ipv6_disabled = default_address_family_ == ADDRESS_FAMILY_IPV4 &&
    !ipv6_probe_monitoring_;
  *net_error = OK;
  if (ip_number.size() == 16 && ipv6_disabled) {
    *net_error = ERR_NAME_NOT_RESOLVED;
  } else {
    *addresses = AddressList::CreateFromIPAddressWithCname(
        ip_number, info.port(),
        (key.host_resolver_flags & HOST_RESOLVER_CANONNAME));
  }
  return true;
}

bool HostResolverImpl::ServeFromCache(const Key& key,
                                      const RequestInfo& info,
                                      const BoundNetLog& request_net_log,
                                      int* net_error,
                                      AddressList* addresses) {
  DCHECK(addresses);
  DCHECK(net_error);
  if (!info.allow_cached_response() || !cache_.get())
    return false;

  const HostCache::Entry* cache_entry = cache_->Lookup(
      key, base::TimeTicks::Now());
  if (!cache_entry)
    return false;

  request_net_log.AddEvent(NetLog::TYPE_HOST_RESOLVER_IMPL_CACHE_HIT, NULL);
  *net_error = cache_entry->error;
  if (*net_error == OK)
    *addresses = CreateAddressListUsingPort(cache_entry->addrlist, info.port());
  return true;
}

void HostResolverImpl::AddOutstandingJob(Job* job) {
  scoped_refptr<Job>& found_job = jobs_[job->key()];
  DCHECK(!found_job);
  found_job = job;

  JobPool* pool = GetPoolForRequest(job->initial_request());
  pool->AdjustNumOutstandingJobs(1);
}

HostResolverImpl::Job* HostResolverImpl::FindOutstandingJob(const Key& key) {
  JobMap::iterator it = jobs_.find(key);
  if (it != jobs_.end())
    return it->second;
  return NULL;
}

void HostResolverImpl::RemoveOutstandingJob(Job* job) {
  JobMap::iterator it = jobs_.find(job->key());
  DCHECK(it != jobs_.end());
  DCHECK_EQ(it->second.get(), job);
  jobs_.erase(it);

  JobPool* pool = GetPoolForRequest(job->initial_request());
  pool->AdjustNumOutstandingJobs(-1);
}

void HostResolverImpl::OnJobComplete(Job* job,
                                     int net_error,
                                     int os_error,
                                     const AddressList& addrlist) {
  RemoveOutstandingJob(job);

  // Write result to the cache.
  if (cache_.get())
    cache_->Set(job->key(), net_error, addrlist, base::TimeTicks::Now());

  OnJobCompleteInternal(job, net_error, os_error, addrlist);
}

void HostResolverImpl::AbortJob(Job* job) {
  OnJobCompleteInternal(job, ERR_ABORTED, 0 /* no os_error */, AddressList());
}

void HostResolverImpl::OnJobCompleteInternal(
    Job* job,
    int net_error,
    int os_error,
    const AddressList& addrlist) {
  // Make a note that we are executing within OnJobComplete() in case the
  // HostResolver is deleted by a callback invocation.
  DCHECK(!cur_completing_job_);
  cur_completing_job_ = job;

  // Try to start any queued requests now that a job-slot has freed up.
  ProcessQueuedRequests();

  // Complete all of the requests that were attached to the job.
  for (RequestsList::const_iterator it = job->requests().begin();
       it != job->requests().end(); ++it) {
    Request* req = *it;
    if (!req->was_cancelled()) {
      DCHECK_EQ(job, req->job());
      req->request_net_log().EndEvent(
          NetLog::TYPE_HOST_RESOLVER_IMPL_JOB_ATTACH, NULL);

      // Update the net log and notify registered observers.
      OnFinishRequest(req->source_net_log(), req->request_net_log(), req->id(),
                      req->info(), net_error, os_error);

      req->OnComplete(net_error, addrlist);

      // Check if the job was cancelled as a result of running the callback.
      // (Meaning that |this| was deleted).
      if (job->was_cancelled())
        return;
    }
  }

  cur_completing_job_ = NULL;
}

void HostResolverImpl::OnStartRequest(const BoundNetLog& source_net_log,
                                      const BoundNetLog& request_net_log,
                                      int request_id,
                                      const RequestInfo& info) {
  source_net_log.BeginEvent(
      NetLog::TYPE_HOST_RESOLVER_IMPL,
      make_scoped_refptr(new NetLogSourceParameter(
          "source_dependency", request_net_log.source())));

  request_net_log.BeginEvent(
      NetLog::TYPE_HOST_RESOLVER_IMPL_REQUEST,
      make_scoped_refptr(new RequestInfoParameters(
          info, source_net_log.source())));

  // Notify the observers of the start.
  if (!observers_.empty()) {
    for (ObserversList::iterator it = observers_.begin();
         it != observers_.end(); ++it) {
      (*it)->OnStartResolution(request_id, info);
    }
  }
}

void HostResolverImpl::OnFinishRequest(const BoundNetLog& source_net_log,
                                       const BoundNetLog& request_net_log,
                                       int request_id,
                                       const RequestInfo& info,
                                       int net_error,
                                       int os_error) {
  bool was_resolved = net_error == OK;

  // Notify the observers of the completion.
  if (!observers_.empty()) {
    for (ObserversList::iterator it = observers_.begin();
         it != observers_.end(); ++it) {
      (*it)->OnFinishResolutionWithStatus(request_id, was_resolved, info);
    }
  }

  // Log some extra parameters on failure for synchronous requests.
  scoped_refptr<NetLog::EventParameters> params;
  if (!was_resolved) {
    params = new HostResolveFailedParams(0, net_error, os_error);
  }

  request_net_log.EndEvent(NetLog::TYPE_HOST_RESOLVER_IMPL_REQUEST, params);
  source_net_log.EndEvent(NetLog::TYPE_HOST_RESOLVER_IMPL, NULL);
}

void HostResolverImpl::OnCancelRequest(const BoundNetLog& source_net_log,
                                       const BoundNetLog& request_net_log,
                                       int request_id,
                                       const RequestInfo& info) {
  request_net_log.AddEvent(NetLog::TYPE_CANCELLED, NULL);

  // Notify the observers of the cancellation.
  if (!observers_.empty()) {
    for (ObserversList::iterator it = observers_.begin();
         it != observers_.end(); ++it) {
      (*it)->OnCancelResolution(request_id, info);
    }
  }

  request_net_log.EndEvent(NetLog::TYPE_HOST_RESOLVER_IMPL_REQUEST, NULL);
  source_net_log.EndEvent(NetLog::TYPE_HOST_RESOLVER_IMPL, NULL);
}

void HostResolverImpl::DiscardIPv6ProbeJob() {
  if (ipv6_probe_job_.get()) {
    ipv6_probe_job_->Cancel();
    ipv6_probe_job_ = NULL;
  }
}

void HostResolverImpl::IPv6ProbeSetDefaultAddressFamily(
    AddressFamily address_family) {
  DCHECK(address_family == ADDRESS_FAMILY_UNSPECIFIED ||
         address_family == ADDRESS_FAMILY_IPV4);
  if (default_address_family_ != address_family) {
    VLOG(1) << "IPv6Probe forced AddressFamily setting to "
            << ((address_family == ADDRESS_FAMILY_UNSPECIFIED) ?
                "ADDRESS_FAMILY_UNSPECIFIED" : "ADDRESS_FAMILY_IPV4");
  }
  default_address_family_ = address_family;
  // Drop reference since the job has called us back.
  DiscardIPv6ProbeJob();
}

bool HostResolverImpl::CanCreateJobForPool(const JobPool& pool) const {
  DCHECK_LE(jobs_.size(), max_jobs_);

  // We can't create another job if it would exceed the global total.
  if (jobs_.size() + 1 > max_jobs_)
    return false;

  // Check whether the pool's constraints are met.
  return pool.CanCreateJob();
}

// static
HostResolverImpl::JobPoolIndex HostResolverImpl::GetJobPoolIndexForRequest(
    const Request* req) {
  return POOL_NORMAL;
}

void HostResolverImpl::ProcessQueuedRequests() {
  // Find the highest priority request that can be scheduled.
  Request* top_req = NULL;
  for (size_t i = 0; i < arraysize(job_pools_); ++i) {
    JobPool* pool = job_pools_[i];
    if (pool->HasPendingRequests() && CanCreateJobForPool(*pool)) {
      top_req = pool->RemoveTopPendingRequest();
      break;
    }
  }

  if (!top_req)
    return;

  scoped_refptr<Job> job(CreateAndStartJob(top_req));

  // Search for any other pending request which can piggy-back off this job.
  for (size_t pool_i = 0; pool_i < POOL_COUNT; ++pool_i) {
    JobPool* pool = job_pools_[pool_i];
    pool->MoveRequestsToJob(job);
  }
}

HostResolverImpl::Key HostResolverImpl::GetEffectiveKeyForRequest(
    const RequestInfo& info) const {
  HostResolverFlags effective_flags =
      info.host_resolver_flags() | additional_resolver_flags_;
  AddressFamily effective_address_family = info.address_family();
  if (effective_address_family == ADDRESS_FAMILY_UNSPECIFIED &&
      default_address_family_ != ADDRESS_FAMILY_UNSPECIFIED) {
    effective_address_family = default_address_family_;
    if (ipv6_probe_monitoring_)
      effective_flags |= HOST_RESOLVER_DEFAULT_FAMILY_SET_DUE_TO_NO_IPV6;
  }
  return Key(info.hostname(), effective_address_family, effective_flags);
}

HostResolverImpl::Job* HostResolverImpl::CreateAndStartJob(Request* req) {
  DCHECK(CanCreateJobForPool(*GetPoolForRequest(req)));
  Key key = GetEffectiveKeyForRequest(req->info());

  req->request_net_log().AddEvent(NetLog::TYPE_HOST_RESOLVER_IMPL_CREATE_JOB,
                                  NULL);

  scoped_refptr<Job> job(new Job(next_job_id_++, this, key,
                                 req->request_net_log(), net_log_));
  job->AddRequest(req);
  AddOutstandingJob(job);
  job->Start();

  return job.get();
}

int HostResolverImpl::EnqueueRequest(JobPool* pool, Request* req) {
  scoped_ptr<Request> req_evicted_from_queue(
      pool->InsertPendingRequest(req));

  // If the queue has become too large, we need to kick something out.
  if (req_evicted_from_queue.get()) {
    Request* r = req_evicted_from_queue.get();
    int error = ERR_HOST_RESOLVER_QUEUE_TOO_LARGE;

    OnFinishRequest(r->source_net_log(), r->request_net_log(), r->id(),
                    r->info(), error,
                    0  /* os_error (not applicable) */);

    if (r == req)
      return error;

    r->OnComplete(error, AddressList());
  }

  return ERR_IO_PENDING;
}

void HostResolverImpl::CancelAllJobs() {
  JobMap jobs;
  jobs.swap(jobs_);
  for (JobMap::iterator it = jobs.begin(); it != jobs.end(); ++it)
    it->second->Cancel();
}

void HostResolverImpl::AbortAllInProgressJobs() {
  for (size_t i = 0; i < arraysize(job_pools_); ++i)
    job_pools_[i]->ResetNumOutstandingJobs();
  JobMap jobs;
  jobs.swap(jobs_);
  for (JobMap::iterator it = jobs.begin(); it != jobs.end(); ++it) {
    AbortJob(it->second);
    it->second->Cancel();
  }
}

void HostResolverImpl::OnIPAddressChanged() {
  if (cache_.get())
    cache_->clear();
  if (ipv6_probe_monitoring_) {
    DiscardIPv6ProbeJob();
    ipv6_probe_job_ = new IPv6ProbeJob(this);
    ipv6_probe_job_->Start();
  }
#if defined(OS_POSIX) && !defined(OS_MACOSX)
  if (HaveOnlyLoopbackAddresses()) {
    additional_resolver_flags_ |= HOST_RESOLVER_LOOPBACK_ONLY;
  } else {
    additional_resolver_flags_ &= ~HOST_RESOLVER_LOOPBACK_ONLY;
  }
#endif
  AbortAllInProgressJobs();
  // |this| may be deleted inside AbortAllInProgressJobs().
}

}  // namespace net<|MERGE_RESOLUTION|>--- conflicted
+++ resolved
@@ -85,7 +85,7 @@
   int os_errors[] = {
 #if defined(OS_POSIX)
 #if !defined(OS_FREEBSD)
-#if !defined(OS_ANDROID)
+#if !defined(OS_ANDROID) && !defined(__LB_PS3__)
     // EAI_ADDRFAMILY has been declared obsolete in Android's netdb.h.
     EAI_ADDRFAMILY,
 #endif
@@ -258,62 +258,7 @@
   const NetLog::Source source_;
 };
 
-<<<<<<< HEAD
-// Gets a list of the likely error codes that getaddrinfo() can return
-// (non-exhaustive). These are the error codes that we will track via
-// a histogram.
-std::vector<int> GetAllGetAddrinfoOSErrors() {
-  int os_errors[] = {
-#if defined(OS_POSIX) && !defined(__LB_PS3__)
-    EAI_ADDRFAMILY,
-    EAI_AGAIN,
-    EAI_BADFLAGS,
-    EAI_FAIL,
-    EAI_FAMILY,
-    EAI_MEMORY,
-    EAI_NODATA,
-    EAI_NONAME,
-    EAI_SERVICE,
-    EAI_SOCKTYPE,
-    EAI_SYSTEM,
-#elif defined(__LB_PS3__)
-    NETDB_INTERNAL,
-    HOST_NOT_FOUND,
-    TRY_AGAIN,
-    NO_RECOVERY,
-    NO_DATA,
-    NO_ADDRESS
-#elif defined(OS_WIN)
-    // See: http://msdn.microsoft.com/en-us/library/ms738520(VS.85).aspx
-    WSA_NOT_ENOUGH_MEMORY,
-    WSAEAFNOSUPPORT,
-    WSAEINVAL,
-    WSAESOCKTNOSUPPORT,
-    WSAHOST_NOT_FOUND,
-    WSANO_DATA,
-    WSANO_RECOVERY,
-    WSANOTINITIALISED,
-    WSATRY_AGAIN,
-    WSATYPE_NOT_FOUND,
-    // The following are not in doc, but might be to appearing in results :-(.
-    WSA_INVALID_HANDLE,
-#endif
-  };
-
-  // Histogram enumerations require positive numbers.
-  std::vector<int> errors;
-  for (size_t i = 0; i < arraysize(os_errors); ++i) {
-    errors.push_back(std::abs(os_errors[i]));
-    // Also add N+1 for each error, so the bucket that contains our expected
-    // error is of size 1. That way if we get unexpected error codes, they
-    // won't fall into the same buckets as the expected ones.
-    errors.push_back(std::abs(os_errors[i]) + 1);
-  }
-  return errors;
-}
-
-=======
->>>>>>> 71e59011
+
 //-----------------------------------------------------------------------------
 
 class HostResolverImpl::Request {
