// Copyright (c) 2012 The Chromium Authors. All rights reserved.
// Use of this source code is governed by a BSD-style license that can be
// found in the LICENSE file.

#ifndef NET_BASE_HOST_RESOLVER_H_
#define NET_BASE_HOST_RESOLVER_H_

#include <string>

#include "base/memory/scoped_ptr.h"
#include "net/base/address_family.h"
#include "net/base/completion_callback.h"
#include "net/base/host_port_pair.h"
#include "net/base/net_export.h"
#include "net/base/net_util.h"
#include "net/base/request_priority.h"

namespace base {
class Value;
}

namespace net {

class AddressList;
class BoundNetLog;
class HostCache;
class HostResolverProc;
class NetLog;

// This class represents the task of resolving hostnames (or IP address
// literal) to an AddressList object.
//
// HostResolver can handle multiple requests at a time, so when cancelling a
// request the RequestHandle that was returned by Resolve() needs to be
// given.  A simpler alternative for consumers that only have 1 outstanding
// request at a time is to create a SingleRequestHostResolver wrapper around
// HostResolver (which will automatically cancel the single request when it
// goes out of scope).
class NET_EXPORT HostResolver {
 public:
  // |max_concurrent_resolves| is how many resolve requests will be allowed to
  // run in parallel. Pass HostResolver::kDefaultParallelism to choose a
  // default value.
  // |max_retry_attempts| is the maximum number of times we will retry for host
  // resolution. Pass HostResolver::kDefaultRetryAttempts to choose a default
  // value.
  // |enable_caching| controls whether a HostCache is used.
  struct NET_EXPORT Options {
    Options();

    size_t max_concurrent_resolves;
    size_t max_retry_attempts;
    bool enable_caching;
  };

  // The parameters for doing a Resolve(). A hostname and port are required,
  // the rest are optional (and have reasonable defaults).
  class NET_EXPORT RequestInfo {
   public:
    explicit RequestInfo(const HostPortPair& host_port_pair);

    const HostPortPair& host_port_pair() const { return host_port_pair_; }
    void set_host_port_pair(const HostPortPair& host_port_pair) {
      host_port_pair_ = host_port_pair;
    }

    int port() const { return host_port_pair_.port(); }
    const std::string& hostname() const { return host_port_pair_.host(); }

    AddressFamily address_family() const { return address_family_; }
    void set_address_family(AddressFamily address_family) {
      address_family_ = address_family;
    }

    HostResolverFlags host_resolver_flags() const {
      return host_resolver_flags_;
    }
    void set_host_resolver_flags(HostResolverFlags host_resolver_flags) {
      host_resolver_flags_ = host_resolver_flags;
    }

    bool allow_cached_response() const { return allow_cached_response_; }
    void set_allow_cached_response(bool b) { allow_cached_response_ = b; }

    bool is_speculative() const { return is_speculative_; }
    void set_is_speculative(bool b) { is_speculative_ = b; }

    RequestPriority priority() const { return priority_; }
    void set_priority(RequestPriority priority) { priority_ = priority; }

   private:
    // The hostname to resolve, and the port to use in resulting sockaddrs.
    HostPortPair host_port_pair_;

    // The address family to restrict results to.
    AddressFamily address_family_;

    // Flags to use when resolving this request.
    HostResolverFlags host_resolver_flags_;

    // Whether it is ok to return a result from the host cache.
    bool allow_cached_response_;

    // Whether this request was started by the DNS prefetcher.
    bool is_speculative_;

    // The priority for the request.
    RequestPriority priority_;
  };

  // Opaque type used to cancel a request.
  typedef void* RequestHandle;

  // This value can be passed into CreateSystemResolver as the
  // |max_concurrent_resolves| parameter. It will select a default level of
  // concurrency.
  static const size_t kDefaultParallelism = 0;

<<<<<<< HEAD
  // This value can be passed into CreateSystemHostResolver as the
  // |max_retry_attempts| parameter. This is the maximum number of times we
  // will retry for host resolution.
  static const size_t kDefaultRetryAttempts = (size_t) -1;
=======
  // This value can be passed into CreateSystemResolver as the
  // |max_retry_attempts| parameter.
  static const size_t kDefaultRetryAttempts = -1;
>>>>>>> 0aff8123

  // If any completion callbacks are pending when the resolver is destroyed,
  // the host resolutions are cancelled, and the completion callbacks will not
  // be called.
  virtual ~HostResolver();

  // Resolves the given hostname (or IP address literal), filling out the
  // |addresses| object upon success.  The |info.port| parameter will be set as
  // the sin(6)_port field of the sockaddr_in{6} struct.  Returns OK if
  // successful or an error code upon failure.  Returns
  // ERR_NAME_NOT_RESOLVED if hostname is invalid, or if it is an
  // incompatible IP literal (e.g. IPv6 is disabled and it is an IPv6
  // literal).
  //
  // If the operation cannot be completed synchronously, ERR_IO_PENDING will
  // be returned and the real result code will be passed to the completion
  // callback.  Otherwise the result code is returned immediately from this
  // call.
  //
  // If |out_req| is non-NULL, then |*out_req| will be filled with a handle to
  // the async request. This handle is not valid after the request has
  // completed.
  //
  // Profiling information for the request is saved to |net_log| if non-NULL.
  virtual int Resolve(const RequestInfo& info,
                      AddressList* addresses,
                      const CompletionCallback& callback,
                      RequestHandle* out_req,
                      const BoundNetLog& net_log) = 0;

  // Resolves the given hostname (or IP address literal) out of cache or HOSTS
  // file (if enabled) only. This is guaranteed to complete synchronously.
  // This acts like |Resolve()| if the hostname is IP literal, or cached value
  // or HOSTS entry exists. Otherwise, ERR_DNS_CACHE_MISS is returned.
  virtual int ResolveFromCache(const RequestInfo& info,
                               AddressList* addresses,
                               const BoundNetLog& net_log) = 0;

  // Cancels the specified request. |req| is the handle returned by Resolve().
  // After a request is canceled, its completion callback will not be called.
  // CancelRequest must NOT be called after the request's completion callback
  // has already run or the request was canceled.
  virtual void CancelRequest(RequestHandle req) = 0;

  // Sets the default AddressFamily to use when requests have left it
  // unspecified. For example, this could be used to restrict resolution
  // results to AF_INET by passing in ADDRESS_FAMILY_IPV4, or to
  // AF_INET6 by passing in ADDRESS_FAMILY_IPV6.
  virtual void SetDefaultAddressFamily(AddressFamily address_family) {}
  virtual AddressFamily GetDefaultAddressFamily() const;

  // Continuously observe whether IPv6 is supported, and set the allowable
  // address family to IPv4 iff IPv6 is not supported.
  virtual void ProbeIPv6Support();

  // Enable or disable the built-in asynchronous DnsClient.
  virtual void SetDnsClientEnabled(bool enabled);

  // Returns the HostResolverCache |this| uses, or NULL if there isn't one.
  // Used primarily to clear the cache and for getting debug information.
  virtual HostCache* GetHostCache();

  // Returns the current DNS configuration |this| is using, as a Value, or NULL
  // if it's configured to always use the system host resolver.  Caller takes
  // ownership of the returned Value.
  virtual base::Value* GetDnsConfigAsValue() const;

  // Creates a HostResolver implementation that queries the underlying system.
  // (Except if a unit-test has changed the global HostResolverProc using
  // ScopedHostResolverProc to intercept requests to the system).
  static scoped_ptr<HostResolver> CreateSystemResolver(
      const Options& options,
      NetLog* net_log);

  // As above, but uses default parameters.
  static scoped_ptr<HostResolver> CreateDefaultResolver(NetLog* net_log);

 protected:
  HostResolver();

 private:
  DISALLOW_COPY_AND_ASSIGN(HostResolver);
};

}  // namespace net

#endif  // NET_BASE_HOST_RESOLVER_H_<|MERGE_RESOLUTION|>--- conflicted
+++ resolved
@@ -116,16 +116,9 @@
   // concurrency.
   static const size_t kDefaultParallelism = 0;
 
-<<<<<<< HEAD
-  // This value can be passed into CreateSystemHostResolver as the
-  // |max_retry_attempts| parameter. This is the maximum number of times we
-  // will retry for host resolution.
-  static const size_t kDefaultRetryAttempts = (size_t) -1;
-=======
   // This value can be passed into CreateSystemResolver as the
   // |max_retry_attempts| parameter.
-  static const size_t kDefaultRetryAttempts = -1;
->>>>>>> 0aff8123
+  static const size_t kDefaultRetryAttempts = (size_t)-1;
 
   // If any completion callbacks are pending when the resolver is destroyed,
   // the host resolutions are cancelled, and the completion callbacks will not
