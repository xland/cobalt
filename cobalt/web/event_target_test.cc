--- conflicted
+++ resolved
@@ -635,7 +635,7 @@
   event_target->AddEventListener(
       "fired", FakeScriptValue<EventListener>(event_listener.get()), false);
   scoped_refptr<Event> event = new Event(
-      base::Token("fired"), Event::kNotBubbles, Event::kNotCancelable);
+      base_token::Token("fired"), Event::kNotBubbles, Event::kNotCancelable);
 
   event->set_event_phase(Event::kAtTarget);
   EXPECT_FALSE(event->target());
@@ -659,10 +659,6 @@
       MockEventListener::Create();
   event_target->AddEventListener(
       "fired", FakeScriptValue<EventListener>(event_listener.get()), false);
-<<<<<<< HEAD
-  event = new Event(base_token::Token("fired"), Event::kNotBubbles,
-                    Event::kNotCancelable);
-=======
   scoped_refptr<Event> event = new Event(
       base::Token("fired"), Event::kNotBubbles, Event::kNotCancelable);
 
@@ -675,7 +671,6 @@
   EXPECT_CALL(exception_state, SetException(_))
       .WillOnce(SaveArg<0>(&exception));
 
->>>>>>> 4dab6715
   // Dispatch event again when it is being dispatched.
   EXPECT_FALSE(event_target->DispatchEvent(event, &exception_state));
   EXPECT_FALSE(event->target());
