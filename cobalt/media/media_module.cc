// Copyright 2016 The Cobalt Authors. All Rights Reserved.
//
// Licensed under the Apache License, Version 2.0 (the "License");
// you may not use this file except in compliance with the License.
// You may obtain a copy of the License at
//
//     http://www.apache.org/licenses/LICENSE-2.0
//
// Unless required by applicable law or agreed to in writing, software
// distributed under the License is distributed on an "AS IS" BASIS,
// WITHOUT WARRANTIES OR CONDITIONS OF ANY KIND, either express or implied.
// See the License for the specific language governing permissions and
// limitations under the License.

#include "cobalt/media/media_module.h"

#include <algorithm>
#include <string>
#include <utility>
#include <vector>

#include "base/bind.h"
#include "base/callback.h"
#include "base/logging.h"
#include "base/strings/string_split.h"
#include "base/synchronization/lock.h"
#include "base/synchronization/waitable_event.h"
#include "cobalt/media/base/format_support_query_metrics.h"
#include "media/base/mime_util.h"
#include "starboard/common/string.h"
#include "starboard/extension/h5vcc_config.h"
#include "starboard/media.h"
#include "starboard/window.h"

#if defined(ENABLE_DEBUG_COMMAND_LINE_SWITCHES)
#include "cobalt/browser/switches.h"
#endif  // ENABLE_DEBUG_COMMAND_LINE_SWITCHES

namespace cobalt {
namespace media {

namespace {

// TODO: Determine if ExtractCodecs() and ExtractEncryptionScheme() can be
// combined and simplified.
static std::vector<std::string> ExtractCodecs(const std::string& mime_type) {
  std::vector<std::string> codecs;
  std::vector<std::string> components = base::SplitString(
      mime_type, ";", base::TRIM_WHITESPACE, base::SPLIT_WANT_NONEMPTY);
  LOG_IF(WARNING, components.empty())
      << "argument mime type \"" << mime_type << "\" is not valid.";
  // The first component is the type/subtype pair. We want to iterate over the
  // remaining components to search for the codecs.
  auto iter = components.begin() + 1;
  for (; iter != components.end(); ++iter) {
    std::vector<std::string> name_and_value = base::SplitString(
        *iter, "=", base::TRIM_WHITESPACE, base::SPLIT_WANT_NONEMPTY);
    if (name_and_value.size() != 2) {
      LOG(WARNING) << "parameter for mime_type \"" << mime_type
                   << "\" is not valid.";
      continue;
    }
    if (name_and_value[0] == "codecs") {
      ::media::SplitCodecs(name_and_value[1], &codecs);
      return codecs;
    }
  }
  return codecs;
}

static std::string ExtractEncryptionScheme(const std::string& key_system) {
  std::vector<std::string> components = base::SplitString(
      key_system, ";", base::TRIM_WHITESPACE, base::SPLIT_WANT_NONEMPTY);

  auto iter = components.begin();
  for (; iter != components.end(); ++iter) {
    std::vector<std::string> name_and_value = base::SplitString(
        *iter, "=", base::TRIM_WHITESPACE, base::SPLIT_WANT_NONEMPTY);
    if (name_and_value.size() != 1 && name_and_value.size() != 2) {
      LOG(WARNING) << "parameter for key_system \"" << key_system
                   << "\" is not valid.";
      continue;
    }
    if (name_and_value[0] == "encryptionscheme") {
      if (name_and_value.size() < 2) {
        return "";
      }
      base::RemoveChars(name_and_value[1], "\"", &name_and_value[1]);
      return name_and_value[1];
    }
  }
  return "";
}

class CanPlayTypeHandlerStarboard : public CanPlayTypeHandler {
 public:
  void SetDisabledMediaCodecs(
      const std::string& disabled_media_codecs) override {
    disabled_media_codecs_ =
        base::SplitString(disabled_media_codecs, ";", base::TRIM_WHITESPACE,
                          base::SPLIT_WANT_NONEMPTY);
    LOG(INFO) << "Disabled media codecs \"" << disabled_media_codecs
              << "\" from console/command line.";
  }

  void SetDisabledMediaEncryptionSchemes(
      const std::string& disabled_encryption_schemes) override {
    disabled_encryption_schemes_ =
        base::SplitString(disabled_encryption_schemes, ";",
                          base::TRIM_WHITESPACE, base::SPLIT_WANT_NONEMPTY);
    LOG(INFO) << "Disabled encryption scheme(s) \""
              << disabled_encryption_schemes << "\" from command line.";
  }

  SbMediaSupportType CanPlayProgressive(
      const std::string& mime_type) const override {
    // |mime_type| is something like:
    //   video/mp4
    //   video/webm
    //   video/mp4; codecs="avc1.4d401e"
    //   video/webm; codecs="vp9"
    // We do a rough pre-filter to ensure that only video/mp4 is supported as
    // progressive.
    SbMediaSupportType support_type;
    media::FormatSupportQueryMetrics metrics;
    if (strstr(mime_type.c_str(), "video/mp4") == 0 &&
        strstr(mime_type.c_str(), "application/x-mpegURL") == 0) {
      support_type = kSbMediaSupportTypeNotSupported;
    } else {
      support_type = CanPlayType(mime_type, "");
    }
    metrics.RecordAndLogQuery(
        FormatSupportQueryAction::HTML_MEDIA_ELEMENT_CAN_PLAY_TYPE, mime_type,
        "", support_type);
    return support_type;
  }

  SbMediaSupportType CanPlayAdaptive(
      const std::string& mime_type,
      const std::string& key_system) const override {
    media::FormatSupportQueryMetrics metrics;
    SbMediaSupportType support_type = CanPlayType(mime_type, key_system);
    metrics.RecordAndLogQuery(
        FormatSupportQueryAction::MEDIA_SOURCE_IS_TYPE_SUPPORTED, mime_type,
        key_system, support_type);
    return support_type;
  }

 private:
  SbMediaSupportType CanPlayType(const std::string& mime_type,
                                 const std::string& key_system) const {
    if (!disabled_media_codecs_.empty()) {
      auto mime_codecs = ExtractCodecs(mime_type);
      for (auto& disabled_codec : disabled_media_codecs_) {
        for (auto& mime_codec : mime_codecs) {
          if (mime_codec.find(disabled_codec) != std::string::npos) {
            LOG(INFO) << "Codec (" << mime_codec
                      << ") is disabled via console/command line.";
            return kSbMediaSupportTypeNotSupported;
          }
        }
      }
    }

    if (!disabled_encryption_schemes_.empty()) {
      std::string encryption_scheme = ExtractEncryptionScheme(key_system);
      if (std::find(disabled_encryption_schemes_.begin(),
                    disabled_encryption_schemes_.end(),
                    encryption_scheme) != disabled_encryption_schemes_.end()) {
        LOG(INFO) << "Encryption scheme (" << encryption_scheme
                  << ") is disabled via console/command line.";
        return kSbMediaSupportTypeNotSupported;
      }
    }
    SbMediaSupportType type =
        SbMediaCanPlayMimeAndKeySystem(mime_type.c_str(), key_system.c_str());
    return type;
  }

  // List of disabled media codecs that will be treated as unsupported.
  std::vector<std::string> disabled_media_codecs_;
  // List of disabled DRM encryption schemes that will be treated as
  // unsupported.
  std::vector<std::string> disabled_encryption_schemes_;
};

}  // namespace

bool MediaModule::SetConfiguration(const std::string& name, int32 value) {
  if (name == "EnableBatchedSampleWrite") {
    allow_batched_sample_write_ = value;
    LOG(INFO) << (allow_batched_sample_write_ ? "Enabling" : "Disabling")
              << " batched sample write.";
    return true;
  } else if (name == "ForcePunchOutByDefault") {
    force_punch_out_by_default_ = value;
    LOG(INFO) << "Force punch out by default : "
              << (force_punch_out_by_default_ ? "enabled" : "disabled");
    return true;
  } else if (name == "EnableMetrics") {
    sbplayer_interface_->EnableCValStats(value);
    LOG(INFO) << (value ? "Enabling" : "Disabling")
              << " media metrics collection.";
    return true;
#if SB_API_VERSION >= 15
  } else if (name == "AudioWriteDurationLocal" && value > 0) {
    audio_write_duration_local_ = base::TimeDelta::FromMicroseconds(value);
    LOG(INFO) << "Set AudioWriteDurationLocal to "
              << audio_write_duration_local_.InMicroseconds();
    return true;
  } else if (name == "AudioWriteDurationRemote" && value > 0) {
    audio_write_duration_remote_ = base::TimeDelta::FromMicroseconds(value);
    LOG(INFO) << "Set AudioWriteDurationRemote to "
              << audio_write_duration_remote_.InMicroseconds();
    return true;
#endif  // SB_API_VERSION >= 15
  } else if (name == "PlayerConfiguration.DecodeToTexturePreferred") {
<<<<<<< HEAD
    sbplayer_interface_->SetDecodeToTexturePreferred(value);
    LOG(INFO) << "Set DecodeToTexturePreferred to "
              << (value ? "true" : "false");
    return true;
  } else if (name == "EnableMediaPlaybackService") {
    const StarboardExtensionH5vccConfigApi* h5vcc_config_api =
        static_cast<const StarboardExtensionH5vccConfigApi*>(
            SbSystemGetExtension(kStarboardExtensionH5vccConfigName));
    if (h5vcc_config_api &&
        strcmp(h5vcc_config_api->name, kStarboardExtensionH5vccConfigName) ==
            0 &&
        h5vcc_config_api->version >= 1) {
      LOG(INFO) << "Set EnableMediaPlaybackService to "
                << (value ? "true" : "false");
      h5vcc_config_api->EnableMediaPlaybackService(value);
    }
    return true;
=======
    if (sbplayer_interface_->SetDecodeToTexturePreferred(value)) {
      LOG(INFO) << "Set DecodeToTexturePreferred to "
                << (value ? "true" : "false");
      return true;
    }
>>>>>>> 17664da7
  }

  return false;
}

std::unique_ptr<WebMediaPlayer> MediaModule::CreateWebMediaPlayer(
    WebMediaPlayerClient* client) {
  SbWindow window = kSbWindowInvalid;
  if (system_window_) {
    window = system_window_->GetSbWindow();
  }

  return std::unique_ptr<WebMediaPlayer>(new media::WebMediaPlayerImpl(
      sbplayer_interface_.get(), window,
      base::Bind(&MediaModule::GetSbDecodeTargetGraphicsContextProvider,
                 base::Unretained(this)),
      client, this, options_.allow_resume_after_suspend,
      allow_batched_sample_write_, force_punch_out_by_default_,
#if SB_API_VERSION >= 15
      audio_write_duration_local_, audio_write_duration_remote_,
#endif  // SB_API_VERSION >= 15
      &media_log_));
}

void MediaModule::Suspend() {
  base::AutoLock scoped_lock(players_lock_);

  suspended_ = true;

  for (Players::iterator iter = players_.begin(); iter != players_.end();
       ++iter) {
    DCHECK(!iter->second);
    if (!iter->second) {
      iter->first->Suspend();
    }
  }

  decoder_buffer_allocator_.Suspend();

  resource_provider_ = NULL;
}

void MediaModule::Resume(render_tree::ResourceProvider* resource_provider) {
  base::AutoLock scoped_lock(players_lock_);

  resource_provider_ = resource_provider;

  SbWindow window = kSbWindowInvalid;
  if (system_window_) {
    window = system_window_->GetSbWindow();
  }

  decoder_buffer_allocator_.Resume();

  for (Players::iterator iter = players_.begin(); iter != players_.end();
       ++iter) {
    DCHECK(!iter->second);
    if (!iter->second) {
      iter->first->Resume(window);
    }
  }

  suspended_ = false;
}

void MediaModule::RegisterPlayer(WebMediaPlayer* player) {
  base::AutoLock scoped_lock(players_lock_);

  DCHECK(players_.find(player) == players_.end());
  players_.insert(std::make_pair(player, false));

  if (suspended_) {
    player->Suspend();
  }
}

void MediaModule::UnregisterPlayer(WebMediaPlayer* player) {
  base::AutoLock scoped_lock(players_lock_);

  DCHECK(players_.find(player) != players_.end());
  players_.erase(players_.find(player));
}

void MediaModule::EnumerateWebMediaPlayers(
    const EnumeratePlayersCB& enumerate_callback) const {
  base::AutoLock scoped_lock(players_lock_);

  for (Players::const_iterator iter = players_.begin(); iter != players_.end();
       ++iter) {
    enumerate_callback.Run(iter->first);
  }
}

std::unique_ptr<CanPlayTypeHandler> MediaModule::CreateCanPlayTypeHandler() {
  return std::unique_ptr<CanPlayTypeHandler>(new CanPlayTypeHandlerStarboard);
}

}  // namespace media
}  // namespace cobalt<|MERGE_RESOLUTION|>--- conflicted
+++ resolved
@@ -215,7 +215,6 @@
     return true;
 #endif  // SB_API_VERSION >= 15
   } else if (name == "PlayerConfiguration.DecodeToTexturePreferred") {
-<<<<<<< HEAD
     sbplayer_interface_->SetDecodeToTexturePreferred(value);
     LOG(INFO) << "Set DecodeToTexturePreferred to "
               << (value ? "true" : "false");
@@ -233,13 +232,6 @@
       h5vcc_config_api->EnableMediaPlaybackService(value);
     }
     return true;
-=======
-    if (sbplayer_interface_->SetDecodeToTexturePreferred(value)) {
-      LOG(INFO) << "Set DecodeToTexturePreferred to "
-                << (value ? "true" : "false");
-      return true;
-    }
->>>>>>> 17664da7
   }
 
   return false;
