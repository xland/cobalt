--- conflicted
+++ resolved
@@ -176,11 +176,6 @@
   if (watchdog) watchdog->SetPersistentSettingWatchdogCrash(can_trigger_crash);
 }
 
-<<<<<<< HEAD
-void H5vccCrashLog::ForceGarbageCollection(
-    script::EnvironmentSettings* environment_settings) {
-  web::get_context(environment_settings)->javascript_engine()->CollectGarbage();
-=======
 bool H5vccCrashLog::LogEvent(const std::string& event) {
   watchdog::Watchdog* watchdog = watchdog::Watchdog::GetInstance();
   if (!watchdog) {
@@ -209,7 +204,6 @@
   if (watchdog) {
     watchdog->ClearLog();
   }
->>>>>>> ddd43a18
 }
 
 }  // namespace h5vcc
