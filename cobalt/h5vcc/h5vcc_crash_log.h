--- conflicted
+++ resolved
@@ -60,16 +60,11 @@
 
   void SetPersistentSettingWatchdogCrash(bool can_trigger_crash);
 
-<<<<<<< HEAD
-  void ForceGarbageCollection(
-      script::EnvironmentSettings* environment_settings);
-=======
   bool LogEvent(const std::string& event);
 
   script::Sequence<std::string> GetLogTrace();
 
   void ClearLog();
->>>>>>> ddd43a18
 
   DEFINE_WRAPPABLE_TYPE(H5vccCrashLog);
 
