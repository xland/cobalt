--- conflicted
+++ resolved
@@ -115,43 +115,6 @@
   const TimeTicks& desired_run_time() const { return desired_run_time_; }
 
  protected:
-<<<<<<< HEAD
-  BaseTimer_Helper() : delayed_task_(NULL) {}
-
-#if defined(__LB_BLUE__)
- // inner classes don't have the access rights of their containers
- public:
-#endif
-  // We have access to the timer_ member so we can orphan this task.
-  class TimerTask {
-   public:
-    TimerTask(const tracked_objects::Location& posted_from,
-              TimeDelta delay)
-        : posted_from_(posted_from),
-          timer_(NULL),
-          delay_(delay) {
-    }
-    virtual ~TimerTask() {}
-    virtual void Run() = 0;
-    tracked_objects::Location posted_from_;
-    BaseTimer_Helper* timer_;
-    TimeDelta delay_;
-  };
-#if defined(__LB_BLUE__)
- protected:
-#endif
-
-  // Used to orphan delayed_task_ so that when it runs it does nothing.
-  void OrphanDelayedTask();
-
-  // Used to initiated a new delayed task.  This has the side-effect of
-  // orphaning delayed_task_ if it is non-null.
-  void InitiateDelayedTask(TimerTask* timer_task);
-
-  TimerTask* delayed_task_;
-
-  DISALLOW_COPY_AND_ASSIGN(BaseTimer_Helper);
-=======
   // Used to initiate a new delayed task.  This has the side-effect of disabling
   // scheduled_task_ if it is non-null.
   void SetTaskInfo(const tracked_objects::Location& posted_from,
@@ -216,7 +179,6 @@
   bool is_running_;
 
   DISALLOW_COPY_AND_ASSIGN(Timer);
->>>>>>> 65dfa1cf
 };
 
 //-----------------------------------------------------------------------------
@@ -239,95 +201,6 @@
     Timer::Start(posted_from, delay,
                  base::Bind(method, base::Unretained(receiver)));
   }
-<<<<<<< HEAD
-
-  // Call this method to stop the timer.  It is a no-op if the timer is not
-  // running.
-  void Stop() {
-    OrphanDelayedTask();
-  }
-
-  // Call this method to reset the timer delay of an already running timer.
-  void Reset() {
-    DCHECK(IsRunning());
-    InitiateDelayedTask(static_cast<TimerTask*>(delayed_task_)->Clone());
-  }
-
- private:
-  typedef BaseTimer<Receiver, kIsRepeating> SelfType;
-
-  class TimerTask : public BaseTimer_Helper::TimerTask {
-   public:
-    TimerTask(const tracked_objects::Location& posted_from,
-              TimeDelta delay,
-              Receiver* receiver,
-              ReceiverMethod method)
-        : BaseTimer_Helper::TimerTask(posted_from, delay),
-          receiver_(receiver),
-          method_(method) {
-#if defined(__LB_SHELL_DEBUG_TASKS__)
-      const std::type_info& type(typeid(Receiver));
-      std::string name(type.name());
-      printf("TimerTask %p (%s) created.\n", this, name.c_str());
-#endif
-    }
-
-    virtual ~TimerTask() {
-#if defined(__LB_SHELL_DEBUG_TASKS__)
-      const std::type_info& type(typeid(Receiver));
-      std::string name(type.name());
-      printf("TimerTask %p (%s) destroyed.\n", this, name.c_str());
-#endif
-      // This task may be getting cleared because the MessageLoop has been
-      // destructed.  If so, don't leave the Timer with a dangling pointer
-      // to this now-defunct task.
-      ClearBaseTimer();
-    }
-
-    virtual void Run() {
-      if (!timer_)  // timer_ is null if we were orphaned.
-        return;
-      if (kIsRepeating)
-        ResetBaseTimer();
-      else
-        ClearBaseTimer();
-      (receiver_->*method_)();
-    }
-
-    TimerTask* Clone() const {
-      return new TimerTask(posted_from_, delay_, receiver_, method_);
-    }
-
-   private:
-    // Inform the Base that the timer is no longer active.
-    void ClearBaseTimer() {
-      if (timer_) {
-        SelfType* self = static_cast<SelfType*>(timer_);
-        // It is possible that the Timer has already been reset, and that this
-        // Task is old.  So, if the Timer points to a different task, assume
-        // that the Timer has already taken care of properly setting the task.
-        if (self->delayed_task_ == this)
-          self->delayed_task_ = NULL;
-        // By now the delayed_task_ in the Timer does not point to us anymore.
-        // We should reset our own timer_ because the Timer can not do this
-        // for us in its destructor.
-        timer_ = NULL;
-      }
-    }
-
-    // Inform the Base that we're resetting the timer.
-    void ResetBaseTimer() {
-      DCHECK(timer_);
-      DCHECK(kIsRepeating);
-      SelfType* self = static_cast<SelfType*>(timer_);
-      self->Reset();
-    }
-
-    Receiver* receiver_;
-    ReceiverMethod method_;
-  };
-=======
->>>>>>> 65dfa1cf
 };
 
 //-----------------------------------------------------------------------------
