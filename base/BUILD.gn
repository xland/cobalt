--- conflicted
+++ resolved
@@ -1092,7 +1092,7 @@
   }
 
   if (is_starboard && current_toolchain != host_toolchain) {
-    deps += [ "//starboard" ]
+    deps += [ "//starboard:starboard_group" ]
   }
 
   # `raw_ptr` cannot be made a component due to CRT symbol issues.
@@ -1141,23 +1141,6 @@
   ]
 
   if (is_starboard) {
-<<<<<<< HEAD
-=======
-    configs += [ "//build/config/compiler:chromium_code" ]
-    configs -= [
-      "//build/config/compiler:noshadowing",
-    ]
-    public_configs = [ ":base_public_defines" ]
-    deps += [
-      "//starboard/common",
-      "//starboard:starboard_group",
-      "//starboard/client_porting/eztime",
-    ]
-    deps -= [
-      "//base/allocator",
-      "//base/allocator:buildflags",
-    ]
->>>>>>> 4dab6715
     public_deps -= [
       "//base/allocator/partition_allocator:buildflags",
     ]
@@ -2701,7 +2684,7 @@
   deps = [ "//build:chromeos_buildflags" ]
 
   if (is_starboard && current_toolchain != host_toolchain) {
-    deps += [ "//starboard" ]
+    deps += [ "//starboard:starboard_group" ]
   }
 
   if (is_win) {
